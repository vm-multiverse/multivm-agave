use std::time::{SystemTime, UNIX_EPOCH};
use log::info;
use solana_sdk::account::AccountSharedData;
use solana_sdk::pubkey::Pubkey;
use jsonwebtoken::{encode, Header as JwtHeader, EncodingKey, Algorithm};

use {
    crate::bridge::ipc::IpcClient,
    log::{debug, error, warn},
    solana_client::rpc_client::RpcClient,
    solana_rpc_client_api::config::RpcBlockConfig,
    solana_sdk::{
        commitment_config::{CommitmentConfig, CommitmentLevel},
        hash::Hash,
        signature::{Keypair, Signature, Signer},
        system_instruction,
        transaction::Transaction,
        system_program,
    },
    solana_system_interface::instruction::SystemInstruction,
    solana_transaction_status_client_types::UiConfirmedBlock,
    std::time::Duration,
};

/// 使用默认重试设置发送并确认交易
///
/// 这是一个便捷函数，使用预设的默认参数调用 `send_and_confirm_transaction_with_config`。
///
/// ### 默认配置
/// - 最大重试次数：60次
/// - 轮询间隔：100毫秒
///
/// ### 参数
/// - `tick_client`: IPC客户端，用于在轮询过程中执行tick操作
/// - `rpc_client`: Solana RPC客户端，用于发送交易和查询状态
/// - `transaction`: 要发送的交易对象
/// - `jwt_secret`: 本地jwt秘密hex
///
/// ### 返回值
/// - `Ok(Signature)`: 交易成功确认后返回交易签名
/// - `Err(Box<dyn std::error::Error + Send + Sync>)`: 发送或确认失败时返回错误
///
/// ### 错误情况
/// - tick操作失败
/// - 交易发送失败
/// - 交易确认超时
/// - 交易执行失败
///
/// ### 示例
/// ```rust
/// let signature = send_and_confirm_transaction(&tick_client, &rpc_client, &transaction)?;
/// println!("交易已确认，签名: {}", signature);
/// ```
pub fn send_and_confirm_transaction(
    tick_client: &IpcClient,
    rpc_client: &RpcClient,
    transaction: &Transaction,
    jwt_secret: &str, 
) -> Result<Signature, Box<dyn std::error::Error + Send + Sync>> {
    send_and_confirm_transaction_with_config(
        tick_client,
        rpc_client,
        transaction,
        60,                         // 默认最大重试次数
        Duration::from_millis(100), // 默认轮询间隔 100ms
        jwt_secret
    )
}

/// 使用自定义重试设置发送并确认交易
///
/// 这是核心的交易发送和确认函数，提供完整的交易生命周期管理。
/// 该函数会执行以下步骤：
/// 1. 发送交易到网络获取签名
/// 2. 轮询交易状态，每次轮询前执行tick操作
/// 3. 检查交易是否达到processed承诺级别
/// 4. 重复轮询直到确认成功或达到最大重试次数
///
/// ### 参数
/// - `tick_client`: IPC客户端，用于与验证器进行tick同步
/// - `rpc_client`: Solana RPC客户端，用于网络通信
/// - `transaction`: 要发送的交易对象
/// - `max_retries`: 最大重试次数，超过此次数将返回超时错误
/// - `poll_interval`: 轮询间隔，每次状态检查之间的等待时间
///
/// ### 返回值
/// - `Ok(Signature)`: 交易成功确认后返回交易签名
/// - `Err(Box<dyn std::error::Error + Send + Sync>)`: 操作失败时返回错误
///
/// ### 错误情况
/// - 交易发送到网络失败
/// - tick操作失败（轮询过程中）
/// - 交易在网络中执行失败
/// - 达到最大重试次数仍未确认（超时）
/// - RPC调用异常
///
/// ### 承诺级别
/// 使用 `CommitmentLevel::Processed` 级别进行确认，这意味着交易已被验证器处理
/// 但可能还未达到最终确认状态。
///
/// ### 注意事项
/// - 函数会在每次轮询前执行一次tick操作，确保验证器状态同步
/// - 轮询过程中的临时错误不会立即终止，会继续重试
/// - 只有交易执行错误才会立即返回失败
/// - 每次轮询间会等待指定的轮询间隔时间
pub fn send_and_confirm_transaction_with_config(
    tick_client: &IpcClient,
    rpc_client: &RpcClient,
    transaction: &Transaction,
    max_retries: u32,
    poll_interval: Duration,
    jwt_secret: &str,
) -> Result<Signature, Box<dyn std::error::Error + Send + Sync>> {
    // Step 1: Send transaction to get signature
<<<<<<< HEAD
    let jwt_secret = rpc_client.get_auth_token_secret();
    let jwt_secret = jwt_secret.ok_or_else(|| {
        // 记录错误日志
        error!("Failed to send transaction: JWT token not set");
        // 创建并返回自定义错误
        std::io::Error::new(
            std::io::ErrorKind::InvalidData,  
            "JWT token not set"
        )
    })?;  

    let jwt_token = create_jwt_token(jwt_secret.as_str())?;
=======
    let jwt_token = create_jwt_token(jwt_secret)?;
>>>>>>> ba8d1039
    let signature = rpc_client.send_transaction_with_auto_token(transaction, jwt_token).map_err(|e| {
        error!("Failed to send transaction: {}", e);
        Box::new(std::io::Error::new(
            std::io::ErrorKind::Other,
            format!("Transaction send failed: {}", e),
        )) as Box<dyn std::error::Error + Send + Sync>
    })?;
    debug!("Transaction sent with signature: {}", signature);
    // Step 2: Poll until commitment level is processed
    for attempt in 1..=max_retries {
        debug!(
            "Polling transaction status, attempt {}/{}",
            attempt, max_retries
        );

        // // Step 3: Poll until commitment level is processed
        // tick_client.tick().map_err(|e| {
        //     error!("Failed to tick during polling: {}", e);
        //     Box::new(std::io::Error::new(
        //         std::io::ErrorKind::Other,
        //         format!("Tick failed: {}", e),
        //     )) as Box<dyn std::error::Error + Send + Sync>
        // })?;

        match rpc_client.get_signature_status_with_commitment(
            &signature,
            CommitmentConfig {
                commitment: CommitmentLevel::Processed,
            },
        ) {
            Ok(Some(status)) => match status {
                Ok(_) => {
                    debug!(
                        "Transaction {} confirmed with processed commitment",
                        signature
                    );
                    return Ok(signature);
                }
                Err(e) => {
                    error!("Transaction {} failed: {}", signature, e);
                    return Err(Box::new(std::io::Error::new(
                        std::io::ErrorKind::Other,
                        format!("Transaction failed: {}", e),
                    ))
                        as Box<dyn std::error::Error + Send + Sync>);
                }
            },
            Ok(None) => {
                debug!("Transaction {} not yet processed, retrying...", signature);
            }
            Err(e) => {
                warn!("Error checking transaction status: {}, retrying...", e);
            }
        }
        // retry结束
        tick_client.tick().map_err(|e| {
            error!("Failed to tick during polling: {}", e);
            Box::new(std::io::Error::new(
                std::io::ErrorKind::Other,
                format!("Tick failed: {}", e),
            )) as Box<dyn std::error::Error + Send + Sync>
        })?;
        // Wait before next poll
        std::thread::sleep(poll_interval);
    }

    // If we reach here, we've exceeded max retries
    Err(Box::new(std::io::Error::new(
        std::io::ErrorKind::TimedOut,
        format!(
            "Transaction {} confirmation timeout after {} attempts",
            signature, max_retries
        ),
    )) as Box<dyn std::error::Error + Send + Sync>)
}

/// 获取区块链的创世哈希
///
/// 创世哈希是区块链网络的唯一标识符，用于确保客户端连接到正确的网络。
/// 不同的Solana网络（主网、测试网、开发网）具有不同的创世哈希。
///
/// ### 参数
/// - `rpc_client`: Solana RPC客户端，用于查询网络信息
///
/// ### 返回值
/// - `Ok(Hash)`: 成功获取创世哈希
/// - `Err(Box<dyn std::error::Error + Send + Sync>)`: 获取失败时返回错误
///
/// ### 示例
/// ```rust
/// let genesis_hash = get_genesis_hash(&rpc_client)?;
/// println!("当前网络的创世哈希: {}", genesis_hash);
/// ```
pub fn get_genesis_hash(
    rpc_client: &RpcClient,
) -> Result<Hash, Box<dyn std::error::Error + Send + Sync>> {
    rpc_client.get_genesis_hash().map_err(|e| {
        error!("Failed to get genesis hash: {}", e);
        Box::new(std::io::Error::new(
            std::io::ErrorKind::Other,
            format!("Failed to get genesis hash: {}", e),
        )) as Box<dyn std::error::Error + Send + Sync>
    })
}

/// 获取指定槽位的区块信息
///
/// 此函数用于获取区块链中指定槽位的完整区块信息，包括交易列表、区块哈希、
/// 父区块哈希、时间戳等详细信息。
///
/// ### 参数
/// - `rpc_client`: Solana RPC客户端，用于查询区块链数据
/// - `slot`: 要查询的槽位号
///
/// ### 返回值
/// - `Ok(RpcConfirmedBlock)`: 成功获取区块信息
/// - `Err(Box<dyn std::error::Error + Send + Sync>)`: 获取失败时返回错误
///
/// ### 注意事项
/// - 使用 `CommitmentLevel::Confirmed` 承诺级别确保数据可靠性
///
/// ### 示例
/// ```rust
/// let slot = 12345;
/// let block = get_block(&rpc_client, slot)?;
/// println!("区块 {} 包含 {} 个交易", slot, block.transactions.len());
/// ```
pub fn get_block(
    rpc_client: &RpcClient,
    slot: u64,
) -> Result<UiConfirmedBlock, Box<dyn std::error::Error + Send + Sync>> {
    let config = RpcBlockConfig {
        encoding: None,
        transaction_details: None,
        rewards: None,
        commitment: Some(CommitmentConfig {
            commitment: CommitmentLevel::Confirmed,
        }),
        max_supported_transaction_version: None,
    };

    rpc_client.get_block_with_config(slot, config).map_err(|e| {
        error!("Failed to get block at slot {}: {}", slot, e);
        Box::new(std::io::Error::new(
            std::io::ErrorKind::Other,
            format!("Failed to get block at slot {}: {}", slot, e),
        )) as Box<dyn std::error::Error + Send + Sync>
    })
}

/// 获取当前最新的槽位号
///
/// 此函数用于获取区块链网络中当前最新的槽位号
///
/// ### 参数
/// - `rpc_client`: Solana RPC客户端，用于查询网络状态
///
/// ### 返回值
/// - `Ok(u64)`: 成功获取当前槽位号
/// - `Err(Box<dyn std::error::Error + Send + Sync>)`: 获取失败时返回错误
///
/// ### 注意事项
/// - 使用 `CommitmentLevel::Processed` 承诺级别获取最新状态
///
/// ### 示例
/// ```rust
/// let current_slot = get_slot(&rpc_client)?;
/// println!("当前 Slot: {}", current_slot);
/// ```
pub fn get_slot(rpc_client: &RpcClient) -> Result<u64, Box<dyn std::error::Error + Send + Sync>> {
    rpc_client
        .get_slot_with_commitment(CommitmentConfig {
            commitment: CommitmentLevel::Processed,
        })
        .map_err(|e| {
            error!("Failed to get current slot: {}", e);
            Box::new(std::io::Error::new(
                std::io::ErrorKind::Other,
                format!("Failed to get current slot: {}", e),
            )) as Box<dyn std::error::Error + Send + Sync>
        })
}

// 创建一个bank内的账户，不清楚会不会用到
// 考虑到发奖励的时候没有account咋办，逻辑上应该要先创建，在distribute里也加了这个判断
// pub fn create_bank_account()

#[derive(serde::Serialize)]
struct Claims {
    iat: u64,
    exp: u64,
}
fn create_jwt_token(secret: &str) -> Result<String, Box<dyn std::error::Error + Send + Sync>> {
    let now = SystemTime::now().duration_since(UNIX_EPOCH)?.as_secs();
    let claims = Claims {
        iat: now,
        exp: now + 3600, // 1小时过期
    };

    let key = EncodingKey::from_secret(hex::decode(secret.to_string())?.as_ref());
    let token = encode(&JwtHeader::new(Algorithm::HS256), &claims, &key)?;
    Ok(token)
}
<<<<<<< HEAD
pub fn distribute_reward_to_account(rpc_client: &RpcClient, ipc_client: &IpcClient, recipient: &Pubkey, amount: u64) -> Result<Option<AccountSharedData>, Box<dyn std::error::Error + Send + Sync>> {
    // 发送RPC请求
    let jwt_secret = rpc_client.get_auth_token_secret();
    let jwt_secret = jwt_secret.ok_or_else(|| {
        // 记录错误日志
        error!("Failed to send transaction: JWT token not set");
        // 创建并返回自定义错误
        std::io::Error::new(
            std::io::ErrorKind::InvalidData,
            "JWT token not set"
        )
    })?;
    let jwt_token = create_jwt_token(jwt_secret.as_str())?;
=======
pub fn distribute_reward_to_account(rpc_client: &RpcClient, ipc_client: &IpcClient, recipient: &Pubkey, amount: u64, jwt_secret: &str) -> Result<Option<AccountSharedData>, Box<dyn std::error::Error + Send + Sync>> {
    // 发送RPC请求
    let jwt_token = create_jwt_token(jwt_secret)?;
>>>>>>> ba8d1039
    ipc_client.tick()?;
    ipc_client.tick()?;
    let response = rpc_client.distribute_reward_to_account(recipient, amount, jwt_token)
        .map_err(|e| {
            error!("Failed to send distribute reward RPC: {}", e);
            Box::new(std::io::Error::new(
                std::io::ErrorKind::Other,
                format!("RPC call failed: {}", e),
            )) as Box<dyn std::error::Error + Send + Sync>
        })?;
    info!("Successfully distributed reward to {}", recipient);
    ipc_client.tick()?;
    ipc_client.tick()?;
    Ok(response) // todo 这里现在是返回AccountShareData
}

/// 解析转账交易信息（支持 EVM 地址 memo）
///
/// 此函数检查给定的交易是否是SOL转账交易，如果是，则提取发送方、接收方、转账金额和可能的EVM地址。
/// 支持的交易模式：
/// - 包含转账指令和memo指令的转账（memo中包含EVM地址）
///
/// ### 实现说明
/// 本函数使用 `bincode::deserialize` 来安全地解析系统指令，而不是硬编码指令类型数字。
/// 这种方法更加安全和可靠，因为它：
/// - 不依赖于枚举变体的内部数字表示
/// - 能够正确处理未来可能的 SystemInstruction 枚举变化
/// - 使用 Solana 官方的序列化格式进行验证
///
/// ### 参数
/// - `transaction`: 要解析的交易对象
///
/// ### 返回值
/// - `Ok(Some((from, to, amount, evm_address)))`: 成功解析转账交易，返回发送方、接收方、转账金额和EVM地址
/// - `Ok(None)`: 交易不是符合条件的转账交易
/// - `Err(Box<dyn std::error::Error + Send + Sync>)`: 解析过程中发生错误
///
/// ### 示例
/// ```rust
/// if let Ok(Some((from, to, amount, evm_address))) = parse_transfer_transaction(&transaction) {
///     println!("转账: {} -> {}, 金额: {} lamports", from, to, amount);
///     println!("EVM地址: {}", evm_address);
/// }
/// ```
pub fn parse_transfer_transaction(
    transaction: &Transaction,
) -> Result<Option<(Pubkey, Pubkey, u64, String)>, Box<dyn std::error::Error + Send + Sync>> {
    let instructions = &transaction.message.instructions;
    let account_keys = &transaction.message.account_keys;

    // 必须恰好包含2个指令：转账指令 + memo指令
    if instructions.len() != 2 {
        return Ok(None);
    }

    // 第一个指令必须是转账指令
    let transfer_instruction = &instructions[0];
    let memo_instruction = &instructions[1];

    // 验证指令索引
    if transfer_instruction.program_id_index as usize >= account_keys.len() ||
       memo_instruction.program_id_index as usize >= account_keys.len() {
        return Err(Box::new(std::io::Error::new(
            std::io::ErrorKind::InvalidData,
            "Invalid program_id_index in instruction",
        )));
    }

    let transfer_program_id = &account_keys[transfer_instruction.program_id_index as usize];
    let memo_program_id = &account_keys[memo_instruction.program_id_index as usize];

    // 验证第一个指令是系统程序的转账指令
    if *transfer_program_id != system_program::id() {
        return Ok(None);
    }

    // 验证第二个指令是memo程序指令
    if memo_program_id.to_string() != "11111111111111111111111111111112" {
        return Ok(None);
    }

    // 解析转账指令
    let lamports = match bincode::deserialize::<SystemInstruction>(&transfer_instruction.data) {
        Ok(SystemInstruction::Transfer { lamports }) => lamports,
        _ => return Ok(None), // 不是转账指令
    };

    // 验证转账指令的账户索引
    if transfer_instruction.accounts.len() != 2 {
        return Ok(None);
    }

    let from_index = transfer_instruction.accounts[0] as usize;
    let to_index = transfer_instruction.accounts[1] as usize;

    if from_index >= account_keys.len() || to_index >= account_keys.len() {
        return Err(Box::new(std::io::Error::new(
            std::io::ErrorKind::InvalidData,
            "Invalid account index in transfer instruction",
        )));
    }

    let from = account_keys[from_index];
    let to = account_keys[to_index];

    // 从memo指令中提取EVM地址
    let evm_address = match extract_evm_address_from_memo(&memo_instruction.data)? {
        Some(addr) => addr,
        None => return Ok(None), // memo中没有有效的EVM地址
    };

    Ok(Some((from, to, lamports, evm_address)))
}

/// 从memo数据中提取EVM地址
///
/// ### 参数
/// - `memo_data`: memo指令的数据部分
///
/// ### 返回值
/// - `Ok(Some(String))`: 成功提取到EVM地址
/// - `Ok(None)`: memo中没有有效的EVM地址
/// - `Err(...)`: 解析过程中发生错误
fn extract_evm_address_from_memo(memo_data: &[u8]) -> Result<Option<String>, Box<dyn std::error::Error + Send + Sync>> {
    // 将memo数据转换为UTF-8字符串
    let memo_text = match std::str::from_utf8(memo_data) {
        Ok(text) => text.trim(),
        Err(_) => return Ok(None), // 不是有效的UTF-8，跳过
    };

    // 检查是否是有效的EVM地址格式（0x开头的40个十六进制字符）
    if memo_text.len() == 42 && memo_text.starts_with("0x") {
        let hex_part = &memo_text[2..];
        // 验证是否都是十六进制字符
        if hex_part.chars().all(|c| c.is_ascii_hexdigit()) {
            return Ok(Some(memo_text.to_string()));
        }
    }

    // 也支持不带0x前缀的40个十六进制字符
    if memo_text.len() == 40 && memo_text.chars().all(|c| c.is_ascii_hexdigit()) {
        return Ok(Some(format!("0x{}", memo_text)));
    }

    Ok(None)
}

/// 创建包含转账和EVM地址memo的交易
///
/// 此函数用于构建一个包含转账指令和memo指令的交易，memo中包含指定的EVM地址。
/// 这种交易格式专门用于跨链桥接场景。
///
/// ### 参数
/// - `from`: 发送方的密钥对，用于签名交易
/// - `to`: 接收方的公钥
/// - `amount`: 转账金额（lamports）
/// - `evm_address`: 目标EVM地址（支持带或不带0x前缀）
/// - `recent_blockhash`: 最新的区块哈希，用于交易签名
///
/// ### 返回值
/// - `Ok(Transaction)`: 成功创建的已签名交易
/// - `Err(Box<dyn std::error::Error + Send + Sync>)`: 创建过程中发生错误
///
/// ### 示例
/// ```rust
/// let from_keypair = Keypair::new();
/// let to_pubkey = Keypair::new().pubkey();
/// let amount = 1_000_000_000; // 1 SOL
/// let evm_address = "0x742d35Cc6634C0532925a3b8D4C2C4e0C8b83265";
/// let recent_blockhash = rpc_client.get_latest_blockhash()?;
///
/// let transaction = create_transfer_with_evm_memo(
///     &from_keypair,
///     &to_pubkey,
///     amount,
///     evm_address,
///     recent_blockhash,
/// )?;
/// ```
pub fn create_transfer_with_evm_memo(
    from: &Keypair,
    to: &Pubkey,
    amount: u64,
    evm_address: &str,
    recent_blockhash: Hash,
) -> Result<Transaction, Box<dyn std::error::Error + Send + Sync>> {
    use solana_sdk::instruction::Instruction;
    
    // 标准化EVM地址格式（确保有0x前缀）
    let normalized_evm_address = if evm_address.starts_with("0x") {
        evm_address.to_string()
    } else if evm_address.len() == 40 && evm_address.chars().all(|c| c.is_ascii_hexdigit()) {
        format!("0x{}", evm_address)
    } else {
        return Err(Box::new(std::io::Error::new(
            std::io::ErrorKind::InvalidInput,
            format!("Invalid EVM address format: {}", evm_address),
        )));
    };

    // 创建转账指令
    let transfer_instruction = system_instruction::transfer(
        &from.pubkey(),
        to,
        amount,
    );

    // 创建memo指令（包含EVM地址）
    let memo_program_id = Pubkey::try_from("11111111111111111111111111111112")
        .map_err(|e| Box::new(e) as Box<dyn std::error::Error + Send + Sync>)?;
    
    let memo_instruction = Instruction::new_with_bytes(
        memo_program_id,
        normalized_evm_address.as_bytes(),
        vec![], // memo指令不需要账户
    );

    // 创建包含转账和memo的交易
    let mut transaction = Transaction::new_with_payer(
        &[transfer_instruction, memo_instruction],
        Some(&from.pubkey()),
    );

    // 签名交易
    transaction.sign(&[from], recent_blockhash);

    Ok(transaction)
}

#[cfg(test)]
mod tests {
    use solana_sdk::hash::hash;
    use solana_sdk::signature::{Keypair, Signer};
    use solana_sdk::system_instruction;
    use {super::*, crate::bridge::genesis, solana_client::rpc_client::RpcClient};
    use crate::bridge::genesis::keypair_from_seed;

    /// 测试获取创世哈希功能
    ///
    /// 这个测试函数验证 `get_genesis_hash` 函数是否能够正常工作。
    /// 测试连接到本地开发网络（127.0.0.1:8899）并尝试获取创世哈希。
    ///
    /// ### 注意事项
    /// 本地需要手动运行Solana验证器
    #[test]
    fn test_get_genesis_hash() {
        let rpc_url = "http://127.0.0.1:8899";
        let rpc_client = RpcClient::new(rpc_url.to_string());
        let result = get_genesis_hash(&rpc_client);
        assert!(
            result.is_ok(),
            "Failed to get genesis hash: {:?}",
            result.err()
        );
        if let Ok(hash) = result {
            println!("Successfully got genesis hash: {}", hash);
        }
    }

    /// 测试获取区块功能
    ///
    /// 这个测试函数验证 `get_block` 函数是否能够正常工作。
    /// 测试连接到本地开发网络并获取创世区块（槽位0），然后验证
    /// 创世区块的哈希是否与网络的创世哈希一致。
    ///
    /// ### 测试步骤
    /// 1. 获取槽位0的区块信息（创世区块）
    /// 2. 获取网络的创世哈希
    /// 3. 验证两者是否一致
    ///
    /// ### 注意事项
    /// 本地需要手动运行Solana验证器
    #[test]
    fn test_get_block() -> Result<(), Box<dyn std::error::Error + Send + Sync>> {
        let rpc_url = "http://127.0.0.1:8899";
        let rpc_client = RpcClient::new(rpc_url.to_string());
        let block_0 = get_block(&rpc_client, 0)?;
        let genesis_blockhash = get_genesis_hash(&rpc_client)?;
        assert_eq!(block_0.blockhash, genesis_blockhash.to_string());
        Ok(())
    }

    /// 测试一致性
    ///
    /// ### 测试步骤
    /// 1. 固定随机数种子，创建 1000 个交易，用 faucet 给不同的账户转账 1_000_000 lamport。
    ///                                （可以用 genesis.rs 里面的 keypair_from_seed）
    /// 2. 通过 get_slot(&rpc_client)?; 获取最新 slot，是否每次执行都是 2000
    /// 3. 通过 get_block(&rpc_client, slot)? 获取最新区块信息;
    /// 3. 验证区块哈希是否每次执行都一致
    ///
    /// ### 注意事项
    /// 本地需要手动运行Solana验证器 之前忘记push了这个
    #[test]fn test_slot_hash_consistency() -> Result<(), Box<dyn std::error::Error + Send + Sync>> {
        let rpc_url = "http://127.0.0.1:8899";
        let mut rpc_client = RpcClient::new(rpc_url.to_string());
        let faucet_keypair = genesis::faucet_keypair();
        let ipc_client = IpcClient::new("/tmp/solana-private-validator".to_string());
        // TODO
        let nb_transaction = 1000;
        let random_seed = "yzm_test_seed_str";
        let transactions = (0..nb_transaction).into_iter().map(|x| {
            let unique_input = format!("{}-{}", random_seed, x);

            // 2. 对这个唯一输入进行哈希，得到一个 32 字节的哈希值
            //    solana_sdk::hash::hash 返回一个 `Hash` 类型
            let account_seed_hash = hash(unique_input.as_bytes());

            // 3. 将 `Hash` 类型转换为一个 [u8; 32] 字节数组
            let account_seed_bytes = account_seed_hash.to_bytes();
            let account = keypair_from_seed(&account_seed_bytes);
            let transfer_amount = 1_000_000_000;
            let transfer_instruction =
                system_instruction::transfer(&faucet_keypair.pubkey(), &account.pubkey(), transfer_amount);

            let recent_blockhash = match rpc_client.get_latest_blockhash() {
                Ok(blockhash) => blockhash,
                Err(e) => {
                    panic!("Failed to get latest blockhash: {}", e);
                }
            };

            // 创建交易
            let mut transaction =
                Transaction::new_with_payer(&[transfer_instruction], Some(&faucet_keypair.pubkey()));

            // 签名交易
            transaction.sign(&[&faucet_keypair], recent_blockhash);
            transaction
        }).collect::<Vec<_>>();
        rpc_client.set_auth_token_secret("bd1fa71e224227a12439367e525610e7c0d242ecfa595ec471299b535e5d179d".to_string());
        for tx in transactions.iter() {
            let send_result = send_and_confirm_transaction(&ipc_client, &rpc_client, tx,"bd1fa71e224227a12439367e525610e7c0d242ecfa595ec471299b535e5d179d");
            match send_result {
                Ok(signature) => {
                    match rpc_client.get_signature_status_with_commitment(
                        &signature,
                        CommitmentConfig {
                            commitment: CommitmentLevel::Processed,
                        },
                    ) {
                        Ok(Some(Ok(_))) => {

                        }
                        Ok(Some(Err(e))) => {
                            panic!("Transaction was eventually rejected, error: {}", e);
                        }
                        Ok(None) => {
                            panic!("Transaction was not processed");
                        }
                        Err(e) => {
                            panic!("Error checking transaction status: {}", e);
                        }
                    }
                }
                Err(e) => {
                    // This is the expected result - transaction should be rejected at send time
                    panic!("{}", format!("Transaction with expired blockhash was correctly rejected,Rejection reason: {}", e));
                }
            }
        }
        let nb_slot = get_slot(&rpc_client).unwrap();
        println!("{}", nb_slot);
        let block = get_block(&rpc_client, nb_slot).unwrap();
        println!("{}", block.blockhash);

        Ok(())
    }

    #[test]
    fn test_distribute_reward() -> Result<(), Box<dyn std::error::Error + Send + Sync>> {
        let rpc_url = "http://127.0.0.1:8899";
        let mut rpc_client =RpcClient::new_with_commitment(rpc_url.to_string(), CommitmentConfig::processed());
        let client = IpcClient::new("/tmp/solana-private-validator".to_string());
        let recipient = Keypair::new().pubkey();
        let amount = 1000;
        let test_hex_jwt_secret = "bd1fa71e224227a12439367e525610e7c0d242ecfa595ec471299b535e5d179d";
<<<<<<< HEAD
        rpc_client.set_auth_token_secret(test_hex_jwt_secret.to_string());
        let account_data = distribute_reward_to_account(&rpc_client, &client, &recipient, amount)?;
=======
        let account_data = distribute_reward_to_account(&rpc_client, &client, &recipient, amount, test_hex_jwt_secret)?;
>>>>>>> ba8d1039
        if let Some(account_in_response) = account_data {
            println!("{:#?}", account_in_response);
        } else {
            panic!("Failed to distribute reward to account");
        }
        // 如果成功了，再查一下余额
        let account = rpc_client.get_account(&recipient).unwrap();
        assert_eq!(account.lamports, amount);
        Ok(())
    }

    /// 测试解析转账交易功能
    ///
    /// 这个测试验证 `parse_transfer_transaction` 函数能够正确解析普通的SOL转账交易，
    /// 并提取出发送方、接收方和转账金额。
    #[test]
    fn test_parse_transfer_transaction() -> Result<(), Box<dyn std::error::Error + Send + Sync>> {
        // 创建测试用的密钥对
        let from_keypair = Keypair::new();
        let to_pubkey = Keypair::new().pubkey();
        let transfer_amount = 1_000_000; // 1 SOL in lamports

        // 创建转账指令
        let transfer_instruction = system_instruction::transfer(
            &from_keypair.pubkey(),
            &to_pubkey,
            transfer_amount,
        );

        // 创建交易
        let mut transaction = Transaction::new_with_payer(
            &[transfer_instruction],
            Some(&from_keypair.pubkey()),
        );

        // 使用一个虚拟的最近区块哈希进行签名
        let recent_blockhash = Hash::default();
        transaction.sign(&[&from_keypair], recent_blockhash);

        // 解析交易
        let result = parse_transfer_transaction(&transaction)?;

        // 验证解析结果 - 现在函数只支持带memo的转账，普通转账应该返回None
        assert!(result.is_none(), "普通转账交易应该返回None");
        println!("✓ 普通转账交易正确返回None");

        Ok(())
    }

    /// 测试解析非转账交易功能
    ///
    /// 这个测试验证 `parse_transfer_transaction` 函数对于非转账交易能够正确返回 None。
    /// 测试使用创建账户指令作为非转账交易的例子。
    #[test]
    fn test_parse_non_transfer_transaction() -> Result<(), Box<dyn std::error::Error + Send + Sync>> {
        // 创建测试用的密钥对
        let payer_keypair = Keypair::new();
        let new_account_keypair = Keypair::new();
        
        // 创建一个非转账指令（创建账户指令）
        let create_account_instruction = system_instruction::create_account(
            &payer_keypair.pubkey(),
            &new_account_keypair.pubkey(),
            1_000_000, // 最小租金豁免金额
            0,         // 账户数据大小
            &system_program::id(), // 所有者程序
        );

        // 创建交易
        let mut transaction = Transaction::new_with_payer(
            &[create_account_instruction],
            Some(&payer_keypair.pubkey()),
        );

        // 使用一个虚拟的最近区块哈希进行签名
        let recent_blockhash = Hash::default();
        transaction.sign(&[&payer_keypair, &new_account_keypair], recent_blockhash);

        // 解析交易
        let result = parse_transfer_transaction(&transaction)?;

        // 验证解析结果
        assert!(result.is_none(), "非转账交易应该返回 None");
        
        println!("✓ 非转账交易正确返回 None");

        Ok(())
    }

    /// 测试解析多指令交易功能
    ///
    /// 这个测试验证 `parse_transfer_transaction` 函数对于包含多个指令的交易能够正确返回 None。
    #[test]
    fn test_parse_multi_instruction_transaction() -> Result<(), Box<dyn std::error::Error + Send + Sync>> {
        // 创建测试用的密钥对
        let from_keypair = Keypair::new();
        let to_pubkey1 = Keypair::new().pubkey();
        let to_pubkey2 = Keypair::new().pubkey();
        
        // 创建两个转账指令
        let transfer_instruction1 = system_instruction::transfer(
            &from_keypair.pubkey(),
            &to_pubkey1,
            500_000,
        );
        
        let transfer_instruction2 = system_instruction::transfer(
            &from_keypair.pubkey(),
            &to_pubkey2,
            500_000,
        );

        // 创建包含多个指令的交易
        let mut transaction = Transaction::new_with_payer(
            &[transfer_instruction1, transfer_instruction2],
            Some(&from_keypair.pubkey()),
        );

        // 使用一个虚拟的最近区块哈希进行签名
        let recent_blockhash = Hash::default();
        transaction.sign(&[&from_keypair], recent_blockhash);

        // 解析交易
        let result = parse_transfer_transaction(&transaction)?;

        // 验证解析结果
        assert!(result.is_none(), "多指令交易应该返回 None");
        
        println!("✓ 多指令交易正确返回 None");

        Ok(())
    }

    /// 测试解析带有EVM地址memo的转账交易功能
    ///
    /// 这个测试验证 `parse_transfer_transaction` 函数能够正确解析包含memo指令的转账交易，
    /// 并提取出EVM地址。
    #[test]
    fn test_parse_transfer_transaction_with_evm_memo() -> Result<(), Box<dyn std::error::Error + Send + Sync>> {
        // 创建测试用的密钥对
        let from_keypair = Keypair::new();
        let to_pubkey = Keypair::new().pubkey();
        let transfer_amount = 2_000_000; // 2 SOL in lamports
        let evm_address = "0x742d35Cc6634C0532925a3b8D4C2C4e0C8b83265";

        // 使用新的辅助函数创建交易
        let recent_blockhash = Hash::default();
        let transaction = create_transfer_with_evm_memo(
            &from_keypair,
            &to_pubkey,
            transfer_amount,
            evm_address,
            recent_blockhash,
        )?;

        // 解析交易
        let result = parse_transfer_transaction(&transaction)?;

        // 验证解析结果
        assert!(result.is_some(), "应该成功解析带memo的转账交易");
        
        if let Some((parsed_from, parsed_to, parsed_amount, parsed_evm_address)) = result {
            assert_eq!(parsed_from, from_keypair.pubkey(), "发送方公钥应该匹配");
            assert_eq!(parsed_to, to_pubkey, "接收方公钥应该匹配");
            assert_eq!(parsed_amount, transfer_amount, "转账金额应该匹配");
            assert_eq!(parsed_evm_address, evm_address, "EVM地址应该匹配");
            
            println!("✓ 成功解析带EVM memo的转账交易:");
            println!("  发送方: {}", parsed_from);
            println!("  接收方: {}", parsed_to);
            println!("  金额: {} lamports", parsed_amount);
            println!("  EVM地址: {}", parsed_evm_address);
        }

        Ok(())
    }

    /// 测试解析带有无效memo的转账交易功能
    ///
    /// 这个测试验证 `parse_transfer_transaction` 函数对于包含无效EVM地址的memo能够正确处理。
    #[test]
    fn test_parse_transfer_transaction_with_invalid_memo() -> Result<(), Box<dyn std::error::Error + Send + Sync>> {
        use solana_sdk::instruction::Instruction;
        
        // 创建测试用的密钥对
        let from_keypair = Keypair::new();
        let to_pubkey = Keypair::new().pubkey();
        let transfer_amount = 1_500_000;
        let invalid_memo = "这不是一个有效的EVM地址";

        // 对于无效memo，我们需要手动构建交易，因为create_transfer_with_evm_memo会验证EVM地址格式
        let transfer_instruction = system_instruction::transfer(
            &from_keypair.pubkey(),
            &to_pubkey,
            transfer_amount,
        );

        // 创建memo指令（包含无效的EVM地址）
        let memo_program_id = Pubkey::try_from("11111111111111111111111111111112").unwrap();
        let memo_instruction = Instruction::new_with_bytes(
            memo_program_id,
            invalid_memo.as_bytes(),
            vec![],
        );

        // 创建包含转账和memo的交易
        let mut transaction = Transaction::new_with_payer(
            &[transfer_instruction, memo_instruction],
            Some(&from_keypair.pubkey()),
        );

        // 使用一个虚拟的最近区块哈希进行签名
        let recent_blockhash = Hash::default();
        transaction.sign(&[&from_keypair], recent_blockhash);

        // 解析交易
        let result = parse_transfer_transaction(&transaction)?;

        // 验证解析结果 - 无效memo应该返回None
        assert!(result.is_none(), "无效memo的转账交易应该返回None");
        println!("✓ 带无效memo的转账交易正确返回None");

        Ok(())
    }

    /// 测试解析带有不带0x前缀EVM地址的转账交易功能
    ///
    /// 这个测试验证函数能够正确处理不带0x前缀的40位十六进制EVM地址。
    #[test]
    fn test_parse_transfer_transaction_with_evm_memo_no_prefix() -> Result<(), Box<dyn std::error::Error + Send + Sync>> {
        // 创建测试用的密钥对
        let from_keypair = Keypair::new();
        let to_pubkey = Keypair::new().pubkey();
        let transfer_amount = 3_000_000;
        let evm_address_no_prefix = "742d35Cc6634C0532925a3b8D4C2C4e0C8b83265"; // 不带0x前缀
        let expected_evm_address = "0x742d35Cc6634C0532925a3b8D4C2C4e0C8b83265"; // 期望的带0x前缀

        // 使用新的辅助函数创建交易（会自动添加0x前缀）
        let recent_blockhash = Hash::default();
        let transaction = create_transfer_with_evm_memo(
            &from_keypair,
            &to_pubkey,
            transfer_amount,
            evm_address_no_prefix,
            recent_blockhash,
        )?;

        // 解析交易
        let result = parse_transfer_transaction(&transaction)?;

        // 验证解析结果
        assert!(result.is_some(), "应该成功解析带memo的转账交易");
        
        if let Some((parsed_from, parsed_to, parsed_amount, parsed_evm_address)) = result {
            assert_eq!(parsed_from, from_keypair.pubkey(), "发送方公钥应该匹配");
            assert_eq!(parsed_to, to_pubkey, "接收方公钥应该匹配");
            assert_eq!(parsed_amount, transfer_amount, "转账金额应该匹配");
            assert_eq!(parsed_evm_address, expected_evm_address, "EVM地址应该自动添加0x前缀");
            
            println!("✓ 成功解析带无前缀EVM memo的转账交易:");
            println!("  发送方: {}", parsed_from);
            println!("  接收方: {}", parsed_to);
            println!("  金额: {} lamports", parsed_amount);
            println!("  EVM地址: {}", parsed_evm_address);
        }

        Ok(())
    }

    /// 测试创建包含EVM地址memo的转账交易功能
    ///
    /// 这个测试验证 `create_transfer_with_evm_memo` 函数能够正确创建包含转账和memo指令的交易。
    #[test]
    fn test_create_transfer_with_evm_memo() -> Result<(), Box<dyn std::error::Error + Send + Sync>> {
        // 创建测试用的密钥对
        let from_keypair = Keypair::new();
        let to_pubkey = Keypair::new().pubkey();
        let transfer_amount = 5_000_000; // 5 SOL in lamports
        let evm_address = "0x742d35Cc6634C0532925a3b8D4C2C4e0C8b83265";
        let recent_blockhash = Hash::default();

        // 使用辅助函数创建交易
        let transaction = create_transfer_with_evm_memo(
            &from_keypair,
            &to_pubkey,
            transfer_amount,
            evm_address,
            recent_blockhash,
        )?;

        // 验证交易结构
        assert_eq!(transaction.message.instructions.len(), 2, "交易应该包含2个指令");
        
        // 验证第一个指令是转账指令
        let transfer_instruction = &transaction.message.instructions[0];
        let transfer_program_id = &transaction.message.account_keys[transfer_instruction.program_id_index as usize];
        assert_eq!(*transfer_program_id, system_program::id(), "第一个指令应该是系统程序指令");

        // 验证第二个指令是memo指令
        let memo_instruction = &transaction.message.instructions[1];
        let memo_program_id = &transaction.message.account_keys[memo_instruction.program_id_index as usize];
        assert_eq!(memo_program_id.to_string(), "11111111111111111111111111111112", "第二个指令应该是自定义memo程序指令");

        // 验证memo数据包含EVM地址
        let memo_data = std::str::from_utf8(&memo_instruction.data)?;
        assert_eq!(memo_data, evm_address, "memo数据应该包含EVM地址");

        // 验证交易已正确签名
        assert!(!transaction.signatures.is_empty(), "交易应该已签名");
        assert_eq!(transaction.signatures[0], from_keypair.sign_message(&transaction.message.serialize()), "签名应该正确");

        // 验证可以被解析函数正确解析
        let parsed_result = parse_transfer_transaction(&transaction)?;
        assert!(parsed_result.is_some(), "创建的交易应该能被解析函数正确解析");

        if let Some((parsed_from, parsed_to, parsed_amount, parsed_evm_address)) = parsed_result {
            assert_eq!(parsed_from, from_keypair.pubkey(), "解析的发送方应该匹配");
            assert_eq!(parsed_to, to_pubkey, "解析的接收方应该匹配");
            assert_eq!(parsed_amount, transfer_amount, "解析的金额应该匹配");
            assert_eq!(parsed_evm_address, evm_address, "解析的EVM地址应该匹配");
        }

        println!("✓ 成功创建并验证包含EVM memo的转账交易");
        Ok(())
    }

    /// 测试创建包含无前缀EVM地址memo的转账交易功能
    ///
    /// 这个测试验证函数能够自动为无前缀的EVM地址添加0x前缀。
    #[test]
    fn test_create_transfer_with_evm_memo_auto_prefix() -> Result<(), Box<dyn std::error::Error + Send + Sync>> {
        // 创建测试用的密钥对
        let from_keypair = Keypair::new();
        let to_pubkey = Keypair::new().pubkey();
        let transfer_amount = 1_000_000;
        let evm_address_no_prefix = "742d35Cc6634C0532925a3b8D4C2C4e0C8b83265"; // 无前缀
        let expected_evm_address = "0x742d35Cc6634C0532925a3b8D4C2C4e0C8b83265"; // 期望的带前缀
        let recent_blockhash = Hash::default();

        // 使用辅助函数创建交易
        let transaction = create_transfer_with_evm_memo(
            &from_keypair,
            &to_pubkey,
            transfer_amount,
            evm_address_no_prefix,
            recent_blockhash,
        )?;

        // 验证memo数据包含带前缀的EVM地址
        let memo_instruction = &transaction.message.instructions[1];
        let memo_data = std::str::from_utf8(&memo_instruction.data)?;
        assert_eq!(memo_data, expected_evm_address, "memo数据应该包含带0x前缀的EVM地址");

        // 验证解析结果
        let parsed_result = parse_transfer_transaction(&transaction)?;
        if let Some((_, _, _, parsed_evm_address)) = parsed_result {
            assert_eq!(parsed_evm_address, expected_evm_address, "解析的EVM地址应该带有0x前缀");
        }

        println!("✓ 成功自动添加0x前缀到EVM地址");
        Ok(())
    }

    /// 测试创建包含无效EVM地址的交易功能
    ///
    /// 这个测试验证函数对无效EVM地址格式的错误处理。
    #[test]
    fn test_create_transfer_with_invalid_evm_address() {
        let from_keypair = Keypair::new();
        let to_pubkey = Keypair::new().pubkey();
        let transfer_amount = 1_000_000;
        let invalid_evm_address = "invalid_address";
        let recent_blockhash = Hash::default();

        // 尝试创建包含无效EVM地址的交易
        let result = create_transfer_with_evm_memo(
            &from_keypair,
            &to_pubkey,
            transfer_amount,
            invalid_evm_address,
            recent_blockhash,
        );

        // 验证应该返回错误
        assert!(result.is_err(), "无效EVM地址应该导致错误");
        
        if let Err(e) = result {
            assert!(e.to_string().contains("Invalid EVM address format"), "错误信息应该指出EVM地址格式无效");
        }

        println!("✓ 正确拒绝无效的EVM地址格式");
    }
}
<|MERGE_RESOLUTION|>--- conflicted
+++ resolved
@@ -112,7 +112,6 @@
     jwt_secret: &str,
 ) -> Result<Signature, Box<dyn std::error::Error + Send + Sync>> {
     // Step 1: Send transaction to get signature
-<<<<<<< HEAD
     let jwt_secret = rpc_client.get_auth_token_secret();
     let jwt_secret = jwt_secret.ok_or_else(|| {
         // 记录错误日志
@@ -125,9 +124,6 @@
     })?;  
 
     let jwt_token = create_jwt_token(jwt_secret.as_str())?;
-=======
-    let jwt_token = create_jwt_token(jwt_secret)?;
->>>>>>> ba8d1039
     let signature = rpc_client.send_transaction_with_auto_token(transaction, jwt_token).map_err(|e| {
         error!("Failed to send transaction: {}", e);
         Box::new(std::io::Error::new(
@@ -331,7 +327,6 @@
     let token = encode(&JwtHeader::new(Algorithm::HS256), &claims, &key)?;
     Ok(token)
 }
-<<<<<<< HEAD
 pub fn distribute_reward_to_account(rpc_client: &RpcClient, ipc_client: &IpcClient, recipient: &Pubkey, amount: u64) -> Result<Option<AccountSharedData>, Box<dyn std::error::Error + Send + Sync>> {
     // 发送RPC请求
     let jwt_secret = rpc_client.get_auth_token_secret();
@@ -345,11 +340,6 @@
         )
     })?;
     let jwt_token = create_jwt_token(jwt_secret.as_str())?;
-=======
-pub fn distribute_reward_to_account(rpc_client: &RpcClient, ipc_client: &IpcClient, recipient: &Pubkey, amount: u64, jwt_secret: &str) -> Result<Option<AccountSharedData>, Box<dyn std::error::Error + Send + Sync>> {
-    // 发送RPC请求
-    let jwt_token = create_jwt_token(jwt_secret)?;
->>>>>>> ba8d1039
     ipc_client.tick()?;
     ipc_client.tick()?;
     let response = rpc_client.distribute_reward_to_account(recipient, amount, jwt_token)
@@ -727,12 +717,8 @@
         let recipient = Keypair::new().pubkey();
         let amount = 1000;
         let test_hex_jwt_secret = "bd1fa71e224227a12439367e525610e7c0d242ecfa595ec471299b535e5d179d";
-<<<<<<< HEAD
         rpc_client.set_auth_token_secret(test_hex_jwt_secret.to_string());
         let account_data = distribute_reward_to_account(&rpc_client, &client, &recipient, amount)?;
-=======
-        let account_data = distribute_reward_to_account(&rpc_client, &client, &recipient, amount, test_hex_jwt_secret)?;
->>>>>>> ba8d1039
         if let Some(account_in_response) = account_data {
             println!("{:#?}", account_in_response);
         } else {
